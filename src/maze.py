from typing import List, Dict, Tuple, Set
import random

from room import Room

example_config = {
    "maze_size": (2, 9, 9),  # (height, rows, columns)
    "start_loc": (0, 3, 3),  # start room will be (loc0: loc0+size0, loc1: loc1+size1, loc2: loc2+size2)
    "start_room_size": (1, 3, 3),
    "goal_loc": (0, 0, 0),   # goal room will be (loc0: loc0+size0, loc1: loc1+size1, loc2: loc2+size2)
    "goal_room_size": (1, 1, 1),
    "max_room_size": (2, 2, 2),   # the maximum size of any room on each dimension
}

random.seed(1)


class Maze:
    """
<<<<<<< HEAD
    The Maze class contains all information about a randomly generated 3D maze. The maze is randomly generated at
    initialisation. A config is required for the initialisation, an example config with explanation can be found
    above.

    The class utilises the following internal parameters to hold information about the maze:
        self.maze: a 3D integer array that stores the most native maze layout. The maze is consisted of rooms with
        different sizes, each room has a unique id, and occupies a cube shape space in the maze. Self.maze contains
        the room ids of the room each cell belongs to. The start room is always room 0, and the goal room is -1.

        self.rooms: a dictionary to quickly reference a room by its ID.

        self.paths: a dictionary to describe the connectivity of the rooms. Some neighbouring rooms are connected
        by a door, and the doors are randomly generated such that all the rooms are connected in a spanning tree
        fashion, with the start room as the root. Self.paths describes such a tree, its keys are room ids, and the
        values are the room's corresponding parent room id in the spanning tree.

        self.doors: a dictionary to quickly reference the doors by its location (x, y, z).

        self.solution_path: a list of room ids that leads from start room to the goal room.

    The class provides some utility functions to print the information about the maze:
        print_grid(): it simply prints the maze in its native form, i.e. printing self.maze layer by layer.

        print_solution_path(): it prints the room ids in the self.solution_path to show the correct path to goal.

        print_floor_plan(): it prints the maze layout, including walls, doors, ceiling/floors etc. Optionally it
        can also print the solution path in the layout, indicated by arrows at doors.

=======
    A class representing a randomly generated maze according to the input configuration.
    The maze is represented by a 3-dimensional grid: heights, rows, columns.
    The height dimension is the z axis of the maze, from top to bottom. (height == 0) is the top floor.
    The row/column dimension is the y/x axis of the map, where (0, 0) locates at the top left corner if looking from above.
    The input config should have the following keys:
        maze_size: a tuple of three values to represent the total size of the maze in the (height, rows, columns) format.
        start_loc: start room's highest top left corner cell, represented as its index in a tuple.
        start_room_size: the size of the start room, represented as a tuple of 3 values on the 3 dimensions.
        goal_loc: goal room's starting location, a tuple of 3 values.
        goal_room_size: goal room's size, a tuple of 3 values.
        max_room_size: maximum size of each dimension for any room in the maze. A tuple of 3 values.
>>>>>>> d241c975
    """
    def __init__(self, config: Dict):
        self.config = config
        self.mh, self.mr, self.mc = self.config["maze_size"]
        self.rooms: Dict[int, Room] = {}
        self.paths: Dict[int, int] = {}
        self.doors: Dict[Tuple[int, int, int], Set[int]] = {}
        self.solution_path: List[int] = []
        # initialise the maze grid
        self._init_maze()
        # randomly fill the maze with rooms
        self._generate_rooms()
        # find all the neighbouring rooms, represented as a network (but not connecting them yet)
        self._generate_maze_network()
        # generate a spanning tree to connect all the rooms, with the start room as the root.
        self._generate_spanning_tree()

    def _init_maze(self):
        # Maze grid. Each cell will be filled with an integer corresponding to its room id.
        self.maze: List[List[List[int]]] = [[[None] * self.mc for _ in range(self.mr)] for _ in range(self.mh)]
        # The starting room has id 0
        self._set_room(self.config["start_loc"], self.config["start_room_size"], 0)
        # The goal room has id -1
        self._set_room(self.config["goal_loc"], self.config["goal_room_size"], -1)

    def _set_room(self, loc: Tuple[int, int, int], size: Tuple[int, int, int], id: int):
        """
        Create a room with specified location and size, and set all the cell values in the grid with id.
        Args:
            loc: A tuple of the start location of the room.
            size: A tuple of the size of the room
            id: The id of the room
        """
        for hi in range(loc[0], loc[0] + size[0]):
            for ri in range(loc[1], loc[1] + size[1]):
                for ci in range(loc[2], loc[2] + size[2]):
                    self.maze[hi][ri][ci] = id
        self.rooms[id] = Room(loc, size, id)

    def print_grid(self):
        """
        Utility function for printing the grid values (room ids) layer by layer.
        """
        for hi in range(self.mh):
            for ri in range(self.mr):
                for ci in range(self.mc):
                    print(self.maze[hi][ri][ci], end="\t")
                print()
            print("===============================================")

    def _generate_rooms(self):
        """
        First step of generating a maze: fill the grid with rooms with random sizes.
        Each room is limited by the maximum size in the config. The smallest room can be 1x1x1.
        A chain of 1x1x1 rooms can be seen as a hallway, therefore it is not necessary to have a hallway type of room.
        """
        room_id = 1
        # iterate over all cells in the maze, floor by floor, and try to fill them with rooms
        for hi in range(self.mh):
            for ri in range(self.mr):
                for ci in range(self.mc):
                    # skip the cell if it is already occupied by a room
                    if self.maze[hi][ri][ci] is not None:
                        continue
                    # explore downwards to see the maximum height we can fit a room in.
                    max_room_h = 1
                    while max_room_h < self.config["max_room_size"][0] and hi + max_room_h < self.mh and self.maze[hi + max_room_h][ri][ci] is None:
                        max_room_h += 1
                    # determine the room height randomly within the limit
                    room_h = random.randint(1, max_room_h)
                    # now we have determined the height of the room, we can explore horizontally to determine the max row and columns we can fit a room in.
                    max_room_r = 1
                    while max_room_r < self.config["max_room_size"][1] and ri + max_room_r < self.mr:
                        can_fill = True
                        for hj in range(room_h):
                            if self.maze[hi + hj][ri + max_room_r][ci] is not None:
                                can_fill = False
                                break
                        if not can_fill:
                            break
                        max_room_r += 1
                    room_r = random.randint(1, max_room_r)
                    if room_h == room_r == 1:
                        max_room_c = 1
                        while max_room_c < self.config["max_room_size"][2] and ci + max_room_c < self.mc and self.maze[hi][ri][ci + max_room_c] is None:
                            max_room_c += 1
                        room_c = random.randint(1, max_room_c)
                    elif room_h == 1 or room_r == 1:
                        room_c = 1
                        if hi == self.mh - 1 or ri == self.mr - 1:
                            while room_c < self.config["max_room_size"][2] and ci + room_c < self.mc:
                                can_fill = True
                                for hj in range(room_h):
                                    for rj in range(room_r):
                                        if self.maze[hi + hj][ri + rj][ci + room_c] is not None:
                                            can_fill = False
                                            break
                                    if not can_fill:
                                        break
                                if not can_fill:
                                    break
                                room_c += 1
                    else:
                        max_room_c = 1
                        while max_room_c < self.config["max_room_size"][2] and ci + max_room_c < self.mc:
                            can_fill = True
                            for hj in range(room_h):
                                for rj in range(room_r):
                                    if self.maze[hi + hj][ri + rj][ci + max_room_c] is not None:
                                        can_fill = False
                                        break
                                if not can_fill:
                                    break
                            if not can_fill:
                                break
                            max_room_c += 1
                        room_c = random.randint(1, max_room_c)
                    # fill the grid with the room
                    self._set_room((hi, ri, ci), (room_h, room_r, room_c), room_id)
                    room_id += 1

    def _generate_maze_network(self):
        """
        Second step of generating a maze: find the neighbours of all the rooms.
        A room is a neighbour if it shares a wall with the current room.
        This effectively generate a network where each node is a room, and each edge representing the two rooms on
        both sides are neighbours.
        Later, we can generate a spanning tree in the network to generate paths in the maze.
        """
        for room in self.rooms.values():
            # directions: 0=h-1, 1=h+1, 2=r-1, 3=r+1, 4=c-1, 5=c+1
            direction = 0
            if room.loc[0] > 0:
                for ri in range(room.loc[1], room.loc[1] + room.size[1]):
                    for ci in range(room.loc[2], room.loc[2] + room.size[2]):
                        neighbor = self.rooms[self.maze[room.loc[0] - 1][ri][ci]]
                        room.add_neighbor(neighbor, direction)
            direction = 1
            if room.loc[0] + room.size[0] < self.mh:
                for ri in range(room.loc[1], room.loc[1] + room.size[1]):
                    for ci in range(room.loc[2], room.loc[2] + room.size[2]):
                        neighbor = self.rooms[self.maze[room.loc[0] + room.size[0]][ri][ci]]
                        room.add_neighbor(neighbor, direction)
            direction = 2
            if room.loc[1] > 0:
                for hi in range(room.loc[0], room.loc[0] + room.size[0]):
                    for ci in range(room.loc[2], room.loc[2] + room.size[2]):
                        neighbor = self.rooms[self.maze[hi][room.loc[1] - 1][ci]]
                        room.add_neighbor(neighbor, direction)
            direction = 3
            if room.loc[1] + room.size[1] < self.mr:
                for hi in range(room.loc[0], room.loc[0] + room.size[0]):
                    for ci in range(room.loc[2], room.loc[2] + room.size[2]):
                        neighbor = self.rooms[self.maze[hi][room.loc[1] + room.size[1]][ci]]
                        room.add_neighbor(neighbor, direction)
            direction = 4
            if room.loc[2] > 0:
                for hi in range(room.loc[0], room.loc[0] + room.size[0]):
                    for ri in range(room.loc[1], room.loc[1] + room.size[1]):
                        neighbor = self.rooms[self.maze[hi][ri][room.loc[2] - 1]]
                        room.add_neighbor(neighbor, direction)
            direction = 5
            if room.loc[2] + room.size[2] < self.mc:
                for hi in range(room.loc[0], room.loc[0] + room.size[0]):
                    for ri in range(room.loc[1], room.loc[1] + room.size[1]):
                        neighbor = self.rooms[self.maze[hi][ri][room.loc[2] + room.size[2]]]
                        room.add_neighbor(neighbor, direction)

    def _generate_spanning_tree(self):
        """
        Last step of generating a maze: create paths from start room to goal room.
        It starts with a random walk DFS to find a path from start room to goal room.
        A door is created between neighbouring rooms on each step.
        After a path is created, it randomly expands the tree to gradually connect all the rooms, which will
        generate random dead ends in the maze.
        The maze generated in this way will be a tree structure, i.e. there is no loop in the maze.
        """
        # Random Depth-First Search to generate a path to the goal
        # this is also the solution path to the goal.
        stack: List[Room] = [self.rooms[0]]
        visited = set(stack)
        while stack:
            room = stack[-1]
            if room.id == -1:
                stack.pop()
                break
            neighbors = [n for n in room.neighbors if n not in visited]
            if neighbors:
                neighbor = random.choice(neighbors)
                stack.append(neighbor)
                visited.add(neighbor)
                self.paths[neighbor.id] = room.id
                # add door
                self._add_door(room, neighbor)
            else:
                stack.pop()
        # randomly expand the tree
        while stack:
            i = random.randint(0, len(stack) - 1)
            room = stack[i]
            neighbors = [n for n in room.neighbors if n not in visited]
            if neighbors:
                neighbor = random.choice(neighbors)
                stack.append(neighbor)
                visited.add(neighbor)
                self.paths[neighbor.id] = room.id
                # add door
                self._add_door(room, neighbor)
            else:
                stack.pop(i)
        # walk backwards from the goal room to record the correct path.
        self.solution_path = [-1]
        while self.solution_path[0] != 0:
            self.solution_path.insert(0, self.paths[self.solution_path[0]])

    def _add_door(self, room1: Room, room2: Room):
        """
        Utility function for adding a door between two neighbouring rooms.
        If there are multiple cells that could fit a door, use a random one, except that the door is always
        at the lowest height.
        Args:
            room1: first room.
            room2: second room.
        """
        direction = room1.neighbors_directions[room1.neighbors.index(room2)]
        if direction % 2 == 0:
            room1, room2 = room2, room1
        door_direction = direction // 2
        if door_direction == 0:
            dr0 = max(room1.loc[1], room2.loc[1])
            dr1 = min(room1.loc[1] + room1.size[1], room2.loc[1] + room2.size[1])
            door_r = random.randint(dr0, dr1 - 1)
            dc0 = max(room1.loc[2], room2.loc[2])
            dc1 = min(room1.loc[2] + room1.size[2], room2.loc[2] + room2.size[2])
            door_c = random.randint(dc0, dc1 - 1)
            door_h = room1.loc[0] + room1.size[0] - 1
        elif door_direction == 1:
            door_h = min(room1.loc[0] + room1.size[0], room2.loc[0] + room2.size[0]) - 1
            dc0 = max(room1.loc[2], room2.loc[2])
            dc1 = min(room1.loc[2] + room1.size[2], room2.loc[2] + room2.size[2])
            door_c = random.randint(dc0, dc1 - 1)
            door_r = room1.loc[1] + room1.size[1] - 1
        else:
            door_h = min(room1.loc[0] + room1.size[0], room2.loc[0] + room2.size[0]) - 1
            dr0 = max(room1.loc[1], room2.loc[1])
            dr1 = min(room1.loc[1] + room1.size[1], room2.loc[1] + room2.size[1])
            door_r = random.randint(dr0, dr1 - 1)
            door_c = room1.loc[2] + room1.size[2] - 1
        if (door_h, door_r, door_c) not in self.doors:
            self.doors[(door_h, door_r, door_c)] = set()
        self.doors[(door_h, door_r, door_c)].add(door_direction)
        room1.add_door(room2, (door_h, door_r, door_c), door_direction * 2 + 1)
        if door_direction == 0:
            door_h += 1
        elif door_direction == 1:
            door_r += 1
        else:
            door_c += 1
        room2.add_door(room1, (door_h, door_r, door_c), door_direction * 2)

    def print_solution_path(self):
        """
        Print the solution path as a chain of rooms (ids) along the path.
        """
        print(f"{len(self.solution_path) - 1} steps:")
        for room in self.solution_path[:-1]:
            print(room, end=" -> ")
        print(self.solution_path[-1])

    def print_floor_plan(self, print_solution_path=True):
        """
        Utility function for printing the floor plan, including all the floors and walls.
        If there is a door, it is left as empty. Each cell is represented by two characters, and each wall
        is represented by a charactor.
        If print_solution_path is True, it also prints the solution path on the floor plan as the directions
        to the next room on the path.
        Args:
            print_solution_path: whether to print the solution path on the floor plan.
        """
        floor_plan: List[List[str]] = [[] for _ in range(self.mh)]
        for hi in range(self.mh):
            # top boarder row
            row_str = '┌'
            for ci in range(self.mc - 1):
                if self.maze[hi][0][ci] == self.maze[hi][0][ci + 1]:
                    row_str += '───'
                else:
                    row_str += '──┬'
            row_str += '──┐'
            floor_plan[hi].append(row_str)
            for ri in range(self.mr):
                # room floor row
                row_str = '│'
                for ci in range(self.mc):
                    if (hi < self.mh - 1 and self.maze[hi][ri][ci] == self.maze[hi + 1][ri][ci]) or ((hi, ri, ci) in self.doors and 0 in self.doors[(hi, ri, ci)]):
                        row_str += '  '
                    else:
                        row_str += '██'
                    if (ci < self.mc - 1 and self.maze[hi][ri][ci] == self.maze[hi][ri][ci + 1]) or ((hi, ri, ci) in self.doors and 2 in self.doors[(hi, ri, ci)]):
                        row_str += ' '
                    else:
                        row_str += '│'
                floor_plan[hi].append(row_str)
                if ri < self.mr - 1:
                    # room boarder row
                    row_str = '│' if self.maze[hi][ri][0] == self.maze[hi][ri + 1][0] else '├'
                    for ci in range(self.mc):
                        if self.maze[hi][ri][ci] == self.maze[hi][ri + 1][ci] or ((hi, ri, ci) in self.doors and 1 in self.doors[(hi, ri, ci)]):
                            row_str += '  '
                        else:
                            row_str += '──'
                        if ci == self.mc - 1:
                            row_str += '│' if self.maze[hi][ri][ci] == self.maze[hi][ri + 1][ci] else '┤'
                        elif self.maze[hi][ri][ci] == self.maze[hi][ri + 1][ci + 1]:
                            row_str += ' '
                        elif self.maze[hi][ri][ci] == self.maze[hi][ri + 1][ci]:
                            row_str += '│' if self.maze[hi][ri][ci + 1] == self.maze[hi][ri + 1][ci + 1] else '├'
                        elif self.maze[hi][ri][ci] == self.maze[hi][ri][ci + 1]:
                            row_str += '─' if self.maze[hi][ri + 1][ci] == self.maze[hi][ri + 1][ci + 1] else '┬'
                        elif self.maze[hi][ri + 1][ci] == self.maze[hi][ri + 1][ci + 1]:
                            row_str += '┴'
                        elif self.maze[hi][ri][ci + 1] == self.maze[hi][ri + 1][ci + 1]:
                            row_str += '┤'
                        else:
                            row_str += '┼'
                    floor_plan[hi].append(row_str)
            # bottom boarder row
            row_str = '└'
            for ci in range(self.mc - 1):
                if self.maze[hi][self.mr - 1][ci] == self.maze[hi][self.mr - 1][ci + 1]:
                    row_str += '───'
                else:
                    row_str += '──┴'
            row_str += '──┘'
            floor_plan[hi].append(row_str)
        if print_solution_path:
            direction_chars = '↥↧↑↓←→'
            prev_room = self.rooms[self.solution_path[0]]
            for room_id in self.solution_path[1:]:
                room = self.rooms[room_id]
                (hi, ri, ci), direction = prev_room.doors[room]
                fpi, fpj, fpk = hi, ri * 2 + 1, ci * 3 + 1
                fpk += direction % 2
                floor_plan[fpi][fpj] = floor_plan[fpi][fpj][:fpk] + direction_chars[direction] + floor_plan[fpi][fpj][fpk + 1:]
                prev_room = room
        print('\n\n'.join(['\n'.join(floor_plan[hi]) for hi in range(self.mh)]))<|MERGE_RESOLUTION|>--- conflicted
+++ resolved
@@ -17,7 +17,6 @@
 
 class Maze:
     """
-<<<<<<< HEAD
     The Maze class contains all information about a randomly generated 3D maze. The maze is randomly generated at
     initialisation. A config is required for the initialisation, an example config with explanation can be found
     above.
@@ -46,11 +45,6 @@
         print_floor_plan(): it prints the maze layout, including walls, doors, ceiling/floors etc. Optionally it
         can also print the solution path in the layout, indicated by arrows at doors.
 
-=======
-    A class representing a randomly generated maze according to the input configuration.
-    The maze is represented by a 3-dimensional grid: heights, rows, columns.
-    The height dimension is the z axis of the maze, from top to bottom. (height == 0) is the top floor.
-    The row/column dimension is the y/x axis of the map, where (0, 0) locates at the top left corner if looking from above.
     The input config should have the following keys:
         maze_size: a tuple of three values to represent the total size of the maze in the (height, rows, columns) format.
         start_loc: start room's highest top left corner cell, represented as its index in a tuple.
@@ -58,7 +52,7 @@
         goal_loc: goal room's starting location, a tuple of 3 values.
         goal_room_size: goal room's size, a tuple of 3 values.
         max_room_size: maximum size of each dimension for any room in the maze. A tuple of 3 values.
->>>>>>> d241c975
+
     """
     def __init__(self, config: Dict):
         self.config = config
